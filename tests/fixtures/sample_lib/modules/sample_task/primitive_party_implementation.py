--- conflicted
+++ resolved
@@ -23,22 +23,13 @@
 
     def run(
         self,
-<<<<<<< HEAD
+        sample_input: SampleInputType,
         bool_type: bool = True,
         int_type: int = 42,
         float_type: float = 34.0,
         str_type: str = "moose",
         bytes_type: bytes = b"",
         list_type: List[str] = None,
-=======
-        sample_input: SampleInputType,
-        bool_type: bool,
-        int_type: int,
-        float_type: float,
-        str_type: str,
-        bytes_type: bytes,
-        list_type: List[str],
->>>>>>> 514da470
     ) -> SampleOutputType:
         """This takes in a bunch of primitive types to ensure that we can pass those through the runtime server correctly."""
         assert isinstance(bool_type, bool)
