--- conflicted
+++ resolved
@@ -204,7 +204,6 @@
 
 
 @pytest.fixture
-<<<<<<< HEAD
 def loaded_streaming_model_id(streaming_model_path) -> str:
     """Loaded model ID using model manager load model implementation"""
     model_id = _random_id()
@@ -221,10 +220,7 @@
 
 
 @pytest.fixture
-def other_loaded_model_id(other_good_model_path) -> str:
-=======
 def other_task_model_id(other_good_model_path) -> str:
->>>>>>> 9fdaf696
     """Loaded model ID using model manager load model implementation"""
     model_id = _random_id()
     model_manager = ModelManager.get_instance()
