--- conflicted
+++ resolved
@@ -73,7 +73,6 @@
         super().__init__(get_config().runtime.grpc.port, tls_config_override)
         self.inference_service = inference_service
         self.training_service = training_service
-<<<<<<< HEAD
 
         # NOTE: signal function can only be called from main thread of the main
         # interpreter. If this function is called from a thread (like in tests)
@@ -82,9 +81,7 @@
         if handle_terminations:
             signal.signal(signal.SIGINT, self.interrupt)
             signal.signal(signal.SIGTERM, self.interrupt)
-=======
         self.port = self.config.runtime.port
->>>>>>> 5255522b
 
         # Initialize basic server
         # py_grpc_prometheus.server_metrics.
@@ -279,7 +276,6 @@
         """
         return grpc.insecure_channel(f"localhost:{self.port}")
 
-<<<<<<< HEAD
     @staticmethod
     def _load_secret(secret: str) -> str:
         """If the secret points to a file, return the contents (plaintext reads).
@@ -288,7 +284,7 @@
             with open(secret, "r", encoding="utf-8") as secret_file:
                 return secret_file.read()
         return secret
-=======
+    
     # Context manager impl
     def __enter__(self):
         self.start(blocking=False)
@@ -296,16 +292,6 @@
 
     def __exit__(self, type_, value, traceback):
         self.stop(0)
-
-
-def load_secret(secret: str) -> str:
-    """If the secret points to a file, return the contents (plaintext reads).
-    Else return the string"""
-    if os.path.exists(secret):
-        with open(secret, "r", encoding="utf-8") as secret_file:
-            return secret_file.read()
-    return secret
->>>>>>> 5255522b
 
 
 def main(blocking: bool = True):
